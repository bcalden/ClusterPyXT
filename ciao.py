from enum import IntEnum
from errors import ClusterPyError
import pypeline_io as io
import os
import config
import subprocess
import numpy as np
import acb
import cluster
import sys
import data_operations as do

try:
    from ciao_contrib.cda.data import download_chandra_obsids
    import ciao_contrib.logger_wrapper as lw

    lw.initialize_logger("download", verbose=1)
    from ciao_contrib import runtool as rt
except ImportError:
    print("Failed to import CIAO python scripts. Is CIAO running?")
    sys.exit(1)


class Stage(IntEnum):
    zero = 0
    one = 1
    two = 2
    three = 3
    four = 4
    five = 5
    tmap = 6


def download_data(cluster):
    # refactor to make use of the observation class

    io.set_working_directory(cluster.directory)
    print("Downloading observation id(s) {}".format(cluster.observation_ids))

    success = []
    if not isinstance(cluster.observation_ids, list):
        cluster.observation_ids = [cluster.observation_ids]
    for observation in cluster.observation_ids:
        print("Downloading data from observation {}".format(observation))

        success.append(download_chandra_obsids([observation]))
        if success[-1]:
            print("Successfully downloaded data for observation {}.".format(observation))
            cluster.observation(observation).set_ccds()
            #observation.set_ccds()
        else:
            print("Failed trying to download data for observation {}.".format(observation))

    return not (False in success)


def prepare_to_merge_observations_from(cluster_obj):
    print("Preparing to merge the observations.")

    for observation in cluster_obj.observations:
        print("Preparing observation: {id}".format(id=observation.id))
        io.make_directory(observation.analysis_directory)
        io.make_directory(observation.reprocessing_directory)
        io.copytree(src=observation.primary_directory, dst=observation.analysis_directory)
        io.copytree(src=observation.secondary_directory, dst=observation.analysis_directory)

    return


def unzip_data_from(cluster_obj):
    print("Unzipping data for {}.".format(cluster_obj.name))
    for observation in cluster_obj.observations:
        print("Unzipping {}.".format(observation.analysis_directory))
        io.set_working_directory(observation.analysis_directory)
        all_files_in_directory = os.listdir()

        files_to_unzip = [gz_file for gz_file in all_files_in_directory if gz_file.endswith('.gz')]
        for gz_file in files_to_unzip:
            try:
                io.gz_unzip(gz_file)
            except:
                print("Problem unzipping {}".format(gz_file))
                print("Data likely corrupted during download.")
                print("Try deleting {} and starting {} over.".format(cluster_obj.directory, cluster_obj.name))
                sys.exit(1)
            try:
                io.delete(gz_file)
            except:
                print("Problem deleting {}. Skipping".format(gz_file))
                pass
    return


def dates_and_versions_match(acis_filename, background_filename):
    acis = {'date': io.get_date_from_filename(acis_filename),
            'version': io.get_version_from_filename(acis_filename)}

    background = {'date': io.get_version_from_filename(background_filename),
                  'version': io.get_version_from_filename(background_filename)}

    return (acis['date'] == background['date']) and (acis['version'] == background['version'])


def acis_process_events(gainfile, infile, outfile, clobber=False):
    rt.acis_process_events.punlearn()

    kwargs = {'infile': infile,
              'outfile': outfile,
              'acaofffile': None,
              'stop': None,
              'doevtgrade': False,
              'apply_cti': True,
              'apply_tgain': False,
              'calculate_pi': True,
              'pix_adj': None,
              'gainfile': gainfile,
              'clobber': clobber,
              'eventdef': '{s:ccd_id,s:node_id,i:expno,s:chip,s:tdet,f:det,f:sky,s:'
                          'phas,l:pha,l:pha_ro,f:energy,l:pi,s:fltgrade,s:grade,x:status}'}

    rt.acis_process_events(**kwargs)

    return None


def reprocess(cluster, observation, acis_gain, background_gain, acis_id):
    local_path = "{cluster_dir}/{observation}/analysis/".format(cluster_dir=cluster.directory,
                                                                observation=observation)
    outfile = "{dir}/back_newgain_ccd{acis_id}.fits".format(dir=local_path,
                                                            acis_id=acis_id)

    infile = "{dir}/back_ccd{acis_id}.fits".format(dir=local_path,
                                                   acis_id=acis_id)

    gainfile = "{ciao_dir}/CALDB/data/chandra/acis/det_gain/{acis_gain}".format(ciao_dir=config.ciao_directory(),
                                                                                acis_gain=acis_gain)
    print("Reprocessing {cluster}/{observation}/{acis_id}".format(cluster=cluster.name,
                                                                  observation=observation,
                                                                  acis_id=acis_id))

    acis_process_events(gainfile=gainfile, infile=infile, outfile=outfile)

    return outfile


def ciao_back(cluster, overwrite=False):
    print("Running ciao_back on {}.".format(cluster.name))

    for observation in cluster.observations:
        pcad_file = make_pcad_lis(cluster, observation.id)
        backI_lis = []
        backS_lis = []
        analysis_path = observation.analysis_directory
        filelist = io.read_contents_of_file(observation.ccd_merge_list).split('\n')
        pcad = io.read_contents_of_file(pcad_file)
        for acis_file in filelist:
            rt.acis_bkgrnd_lookup.punlearn()
            print("Finding background for {}".format(acis_file))
            path_to_background = rt.acis_bkgrnd_lookup(infile=acis_file)
            print("Found background at {}".format(path_to_background))
            acis_id = int(acis_file.split('/')[-1].split('.')[-2][-1])
            assert isinstance(acis_id, int), "acis_id = {}".format(acis_id)
            assert not isinstance(path_to_background, type(None)), "Cannot find background {}".format(acis_file)

            local_background_path = io.get_path("{}/back_ccd{}.fits".format(analysis_path, acis_id))
            try:
                if io.file_exists(local_background_path) and overwrite:
                    io.delete(local_background_path)
                io.copy(path_to_background, local_background_path, replace=True)
            except OSError:
                print("Problem copying background file {}. Do you have the right permissions and a full CALDB?".format(
                    path_to_background))

                raise

            acis_gain = rt.dmkeypar(infile=acis_file,
                                    keyword="GAINFILE",
                                    echo=True)
            background_gain = rt.dmkeypar(infile=local_background_path,
                                          keyword="GAINFILE",
                                          echo=True)

            print("{}/{}/acis_ccd{}.fits gain: {}".format(cluster.name, observation.id, acis_id, acis_gain))
            print("{}/{}/back_ccd{}.fits gain: {}".format(cluster.name, observation.id, acis_id, background_gain))

            if dates_and_versions_match(acis_gain, background_gain):
                print("Date/version numbers don't match on the acis data and background. Reprocessing.")

                local_background_path = reprocess(cluster, observation.id, acis_gain, background_gain, acis_id)

            print("Reprojecting background")
            rt.reproject_events.punlearn()
            infile = local_background_path
            outfile = io.get_path("{local_path}/back_reproj_ccd{acis_id}.fits".format(local_path=analysis_path,
                                                                                      acis_id=acis_id))
            match = acis_file

            print(
                "Running:\n reproject_events(infile={infile}, outfile={outfile}, aspect={pcad}, match={match})".format(
                    infile=infile, outfile=outfile, pcad=pcad, match=match)
            )
            rt.reproject_events(infile=infile,
                                outfile=outfile,
                                aspect="{pcad_file}".format(pcad_file=pcad),
                                match=match,
                                random=0,
                                clobber=True)

            back_reproject = outfile
            datamode = rt.dmkeypar(infile=io.get_filename_matching(io.get_path("{}/acis*evt1*.fits".format(analysis_path))),
                                   keyword="DATAMODE")
            if datamode == "VFAINT":
                print("VFAINT Mode, resetting setting status bits")
                rt.dmcopy.punlearn()
                rt.dmcopy(infile="{}[status=0]".format(back_reproject),
                          outfile=outfile,
                          clobber=True)
            if acis_id <= 3:
                backI_lis.append(back_reproject)
            else:
                backS_lis.append(back_reproject)

        merged_back_list = backI_lis + backS_lis

        print("writing backI.lis and backS.lis")
        io.write_contents_to_file("\n".join(backI_lis), io.get_path("{}/backI.lis".format(analysis_path)),
                                  binary=False)
        io.write_contents_to_file("\n".join(backS_lis), io.get_path("{}/backS.lis".format(analysis_path)),
                                  binary=False)
        io.write_contents_to_file("\n".join(merged_back_list), observation.merged_back_lis, binary=False)

    return


def reprocess_cluster(cluster):
    print("Reprocessing {}. This may take a a little while (potentially 10s of minutes)".format(cluster.name))

    for observation in cluster.observations:
        print("Reprocessing {}/{}".format(cluster.name, observation.id))
        result = chandra_repro(observation)
        print(result)
    return


def ciao_merge_stack(stack_lis_file):
    rt.dmmerge.punlearn()
    infile = "@{}[subspace -expno]".format(stack_lis_file)
    outfile = io.change_extension(stack_lis_file, "fits")

    rt.dmmerge(infile=infile,
               outfile=outfile,
               outBlock="",
               columnList="",
               clobber=True)

    return outfile


def ciao_merge_background(cluster):
    for observation in cluster.observations:
        print("Merging background files from {}/{}".format(cluster.name, observation.id))

        merged = ciao_merge_stack(observation.merged_back_lis)

        print("Merged background written to {}".format(merged))
        ciao_hiE_sources(observation)


def chandra_repro(observation: cluster.Observation):

    rt.chandra_repro.punlearn()
    os.chdir(observation.analysis_directory)
    output = rt.chandra_repro(indir=observation.directory,
                              outdir=observation.reprocessing_directory,
                              set_ardlib=False,
                              clobber=True,
                              verbose=1)

    return output


def ccd_sort(cluster):
    print("Running ccd_sort on {}.".format(cluster.name))
    for observation in cluster.observations:
        print("Working on {}/{}".format(cluster.name, observation.id))
        #analysis_path = observation.analysis_directory
        #os.chdir(analysis_path)
        evt1_filename = observation.level_1_event_filename
        evt2_filename = observation.reprocessed_evt2_filename
        detname = rt.dmkeypar(infile=evt1_filename, keyword="DETNAM", echo=True)
        print("evt1 : {}\nevt2 : {}\ndetname : {}".format(evt1_filename,
                                                          evt2_filename,
                                                          detname))
        assert not isinstance(detname, type(None)), "detnam keyword not in level 1 event file: {}".format(
            observation.level_1_event_filename
        )
        detnums = [int(x) for x in detname.split('-')[-1]]

        for acis_id in detnums:
            print("{cluster}/{observation}: Making level 2 event file for ACIS Chip id: {acis_id}".format(
                cluster=cluster.name,
                observation=observation.id,
                acis_id=acis_id))
            try:
                rt.dmcopy(infile=observation.reprocessed_evt2_for_ccd(acis_id),
                          outfile=observation.acis_ccd(acis_id),
                          clobber=True)
            except OSError:
                print("Error generating event files for each CCD.")
                print("Observation: {}\t CCD: {}".format(observation.id, acis_id))
                print("File: {}".format(observation.reprocessed_evt2_for_ccd(acis_id)))
                if not io.file_sizes_match(observation.reprocessed_evt2_filename, observation.original_reprocessed_evt2_filename):
                    print("File sizes don't match for  {} and {}.".format(observation.reprocessed_evt2_filename,
                                                                          observation.original_reprocessed_evt2_filename))
                    print("These should be the same file. Try manually copying {og} to {new} and retrying.".format(
                        og=observation.original_reprocessed_evt2_filename,
                        new=observation.reprocessed_evt2_filename
                    ))
                print("Retry last pipeline step. If problem persists, please post an issue to GitHub.")
                raise
                #sys.exit(1)

        os.chdir(observation.analysis_directory)
        acisI_list = io.get_filename_matching("acis_ccd[0-3].fits")
        for i in range(len(acisI_list)):
            acisI_list[i] = io.get_path("{obs_analysis_dir}/{file}".format(obs_analysis_dir=observation.analysis_directory,
                                                                           file=acisI_list[i]))
        io.write_contents_to_file("\n".join(acisI_list), observation.ccd_merge_list, binary=False)
        merge_data_and_backgrounds(cluster, acisI_list)

    return


def merge_data_and_backgrounds(cluster, acis_list):
    rt.dmmerge.punlearn()

    merged_file = "acisI.fits"
    rt.dmmerge(infile="@acisI.lis[subspace -expno]",
               outfile=merged_file,
               clobber=True)

    detname = rt.dmkeypar(infile=io.get_filename_matching("acis*evt1.fits"),
                          keyword="DETNAM")
    # acisI3 = detname.find("3")
    # acisS3 = detname.find("7")

    rt.dmlist.punlearn()
    rt.dmlist(infile=merged_file,
              opt="header")

    return None


def actually_merge_observations_from(cluster):
    print("Merging observations from {}.".format(cluster.name))

    merged_directory = cluster.merged_directory

    io.make_directory(merged_directory)

    os.chdir(merged_directory)
    merged_observations = []

    for observation in cluster.observations:
        merged_observations.append(observation.reprocessed_evt2_filename)

    merged_lis = "{}/merged_obs.lis".format(merged_directory)
    io.write_contents_to_file("\n".join(merged_observations), merged_lis, binary=False)
    outroot = io.get_path("{}/{}".format(cluster.directory, cluster.name))

    infile = "@{infile}[ccd_id=0:3]".format(infile=merged_lis) # for ACIS-I
    # infile = "@{infile}".format(infile=merged_lis) # for ACIS-I & ACIS-S

    xygrid = "1500:6500:4,1500:6500:4"

    if len(merged_observations) == 1:
        rt.fluximage.punlearn()
        rt.fluximage(infile=infile,
                     outroot=outroot,
                     xygrid=xygrid,
                     clobber=True)
        print("Only single observation, flux image created.")

    elif len(merged_observations) > 1:
        rt.merge_obs.punlearn()
        rt.merge_obs(infiles=infile,
                     outroot=outroot,
                     xygrid=xygrid,
                     clobber=True,
                     parallel=True,
                     nproc=12)


def ciao_hiE_sources(observation):
    #  I don't know that this function is actually worthwhile
    data = observation.data_filename
    #background = observation.back_filename

    #cts_min = '625'
    # print("Finding optimal binning fators for ACIS images")
    #acis_bin = 4
    rt.dmcopy.punlearn()
    infile = "{infile}".format(infile=data)
    outfile = "{}/img_acisI_fullE.fits".format(observation.analysis_directory)
    rt.dmcopy(infile=infile, outfile=outfile, clobber=True)


# final part of runpipe1
def merge_observations(cluster):
    prepare_to_merge_observations_from(cluster)
    unzip_data_from(cluster)
    #reprocess_cluster_test(cluster)
    reprocess_cluster(cluster)
    ccd_sort(cluster)
    ciao_back(cluster)
    ciao_merge_background(cluster)
    actually_merge_observations_from(cluster)
    return


def sources_file_exists(cluster):
    return os.path.isfile(cluster.sources_file)


def remove_sources_from_observation(observation):
    print("removing sources from {}".format(observation.id))

    # remove sources from foreground and background
    fore_or_back = [observation.data_filename, observation.back_filename]

    for i, type_of_obs in enumerate(fore_or_back):
        infile = "{type_of_obs}[exclude sky=region({sources})]".format(
            type_of_obs=type_of_obs,
            sources=observation.cluster.sources_file
        )
        outfile = [observation.acis_nosrc_filename, observation.background_nosrc_filename][i]
        clobber = True

        print("infile: {}".format(infile))
        print("outfile: {}".format(outfile))

        rt.dmcopy.punlearn()
        rt.dmcopy(infile=infile, outfile=outfile, clobber=clobber)
        if type_of_obs is observation.background_nosrc_filename:
            print("Copying background to {}".format(observation.back))
            io.copy(outfile, observation.back)


def remove_sources(observation):
    if sources_file_exists(observation.cluster):
        remove_sources_from_observation(observation)


def generate_light_curve(observation):

    # filter out high energy background flares
    obsid_analysis_dir = observation.analysis_directory
    data = observation.acis_nosrc_filename
    background = observation.background_nosrc_filename

    infile = "{}[energy=9000:12000]".format(data)
    outfile = "{}/acisI_hiE.fits".format(obsid_analysis_dir)
    clobber = True

    rt.dmcopy.punlearn()
    rt.dmcopy(infile=infile, outfile=outfile, clobber=clobber)

    data_hiE = outfile
    infile = "{}[bin sky=8]".format(data_hiE)
    outfile = "{}/img_acisI_hiE.fits".format(obsid_analysis_dir)

    rt.dmcopy.punlearn()
    rt.dmcopy(infile=infile, outfile=outfile, clobber=clobber)

    backbin = 259.28

    echo = True
    tstart = rt.dmkeypar(infile=data_hiE, keyword="TSTART", echo=echo)
    tstop = rt.dmkeypar(infile=data_hiE, keyword="TSTOP", echo=echo)

    print("Creating a lightcurve from the high energy events list with dmextract")

    rt.dmextract.punlearn()
    infile = "{}[bin time={}:{}:{}]".format(data_hiE, tstart, tstop, backbin)
    outfile = "{}/acisI_lcurve_hiE.lc".format(obsid_analysis_dir)

    print('Running dmextract infile={} outfile={} opt=ltc1 clobber=True'.format(infile, outfile))

    rt.dmextract(infile=infile,
                 outfile=outfile,
                 opt='ltc1', clobber=True)

    lcurve_hiE = outfile

    print("cleaning the lightcurve for {}, press enter to continue.".format(observation.id))

    rt.deflare.punlearn()

    outfile = "{}/acisI_gti_hiE.gti".format(obsid_analysis_dir)
    method = "clean"
    save = "{}/acisI_lcurve_hiE".format(obsid_analysis_dir)

    rt.deflare(infile=lcurve_hiE, outfile=outfile, method=method, save=save)

    gti_hiE = outfile

    print("Filtering the event list using GTI info from high energy flares.")

    infile = "{}[@{}]".format(data, gti_hiE)
    outfile = "{}/acisI_nosrc_hiEfilter.fits".format(obsid_analysis_dir)

    print("running: dmcopy infile={} outfile={} clobber={}".format(infile, outfile, clobber))

    rt.dmcopy.punlearn()
    rt.dmcopy(infile=infile, outfile=outfile, clobber=clobber)

    data_nosrc_hiEfilter = outfile

    infile = "{}[bin sky=8]".format(data_nosrc_hiEfilter)
    outfile = "{}/img_acisI_nosrc_fullE.fits".format(obsid_analysis_dir)

    rt.dmcopy.punlearn()

    rt.dmcopy(infile=infile, outfile=outfile, clobber=clobber)


def lightcurves_with_exclusion(cluster):
    for observation in cluster.observations:
        print("Processing {name}/{obsid}".format(
            name=cluster.name,
            obsid=observation.id
        ))

        # data_nosrc_hiEfilter = "{}/acisI_nosrc_fullE.fits".format(obs_analysis_dir)

        data_nosrc_hiEfilter = "{}/acisI_nosrc_hiEfilter.fits".format(observation.analysis_directory)

        print("Creating the image with sources removed")

        #data = observation.acis_nosrc_filename

        #image_nosrc = "{}/img_acisI_nosrc_fullE.fits".format(observation.analysis_directory)

        if io.file_exists(observation.exclude_file):
            print("Removing sources from event file to be used in lightcurve")

            infile = "{}[exclude sky=region({})]".format(data_nosrc_hiEfilter, observation.exclude)
            outfile = "{}/acisI_lcurve.fits".format(observation.analysis_directory)
            clobber = True

            rt.dmcopy.punlearn()
            rt.dmcopy(infile=infile, outfile=outfile, clobber=clobber)

            data_lcurve = "{}/acisI_lcurve.fits".format(observation.analysis_directory)
        else:
            yes_or_no = io.check_yes_no(
                "Are there sources to be excluded from observation {} while making the lightcurve? ".format(observation.id))

            if yes_or_no:  # yes_or_no == True
                print("Create the a region file with the region to be excluded and save it as {}".format(observation.exclude_file))
            else:
                data_lcurve = data_nosrc_hiEfilter

        backbin = 259.28

        echo = True
        tstart = rt.dmkeypar(infile=data_nosrc_hiEfilter, keyword="TSTART", echo=echo)
        tstop = rt.dmkeypar(infile=data_nosrc_hiEfilter, keyword="TSTOP", echo=echo)

        print("Creating lightcurve from the events list with dmextract")

        infile = "{}[bin time={}:{}:{}]".format(data_lcurve, tstart, tstop, backbin)
        outfile = "{}/acisI_lcurve.lc".format(observation.analysis_directory)
        opt = "ltc1"

        rt.dmextract.punlearn()
        rt.dmextract(infile=infile, outfile=outfile, opt=opt, clobber=clobber)

        lcurve = outfile

        print("Cleaning the lightcurve by removing flares with deflare. Press enter to continue.")

        rt.deflare.punlearn()
        infile = lcurve
        outfile = "{}/acisI_gti.gti".format(observation.analysis_directory)
        method = "clean"
        save = "{}/acisI_lcurve".format(observation.analysis_directory)

        rt.deflare(infile=infile, outfile=outfile, method=method, save=save)

        gti = outfile

        print("filtering the event list using GTI info just obtained.")

        infile = "{}[@{}]".format(data_nosrc_hiEfilter, gti)
        outfile = observation.clean
        clobber = True

        rt.dmcopy(infile=infile, outfile=outfile, clobber=clobber)

        #data_clean = outfile

        #print("Don't forget to check the light curves!")


def sources_and_light_curves(cluster):
    for observation in cluster.observations:
        print("Removing sources for {obsid}".format(obsid=observation.id))
        remove_sources(observation)
        print("Generating light curves for {obsid}".format(obsid=observation.id))
        generate_light_curve(observation)


def create_global_response_file_for(observation: cluster.Observation):

    #min_counts = 525

    obs_analysis_dir = observation.analysis_directory
    global_response_dir = observation.global_response_directory
    io.make_directory(global_response_dir)

    bad_pixel_file = observation.reprocessed_bad_pixel_filename
    clean = observation.clean
    back = observation.back

    rt.ardlib.punlearn()

    rt.acis_set_ardlib(badpixfile=bad_pixel_file)

    mask_file = io.get_filename_matching("{}/*msk1.fits".format(obs_analysis_dir))

    make_pcad_lis(observation.cluster, observation.id)

    infile = "{}[sky=region({})]".format(clean, observation.response_file_region_covering_ccds)
    outroot = "{}/acisI_region_0".format(global_response_dir)
    weight = True
    correct_psf = False
    pcad = "@{}/pcad_asol1.lis".format(obs_analysis_dir)
    combine = False
    bkg_file = ""
    bkg_resp = False
    group_type = "NUM_CTS"
    binspec = 1
    clobber = True

    rt.specextract(infile=infile, outroot=outroot, weight=weight, correctpsf=correct_psf,
                   asp=pcad, combine=combine, mskfile=mask_file, bkgfile=bkg_file, bkgresp=bkg_resp,
                   badpixfile=bad_pixel_file, grouptype=group_type, binspec=binspec, clobber=clobber)

    infile = "{}[sky=region({})][bin pi]".format(back, observation.response_file_region_covering_ccds)
    outfile = "{}/acisI_back_region_0.pi".format(global_response_dir)
    clobber = True

    rt.dmextract.punlearn()
    print("Running: dmextract infile={}, outfile={}, clobber={}".format(infile, outfile, clobber))
    rt.dmextract(infile=infile, outfile=outfile, clobber=clobber)

    rt.dmhedit.punlearn()
    infile = "{}/acisI_region_0.pi".format(global_response_dir)
    filelist = ""
    operation = "add"
    key = "BACKFILE"
    value = outfile

    rt.dmhedit(infile=infile, filelist=filelist, operation=operation, key=key, value=value)

    aux_response_file = '{global_response_directory}/acisI_region_0.arf'.format(
        global_response_directory=observation.global_response_directory)

    redist_matrix_file = '{global_response_directory}/acisI_region_0.rmf'.format(
        global_response_directory=observation.global_response_directory)

    io.copy(aux_response_file, observation.aux_response_file)
    io.copy(redist_matrix_file, observation.redistribution_matrix_file)


def make_pcad_lis(cluster, obsid):
    analysis_dir = cluster.obs_analysis_directory(obsid)
    search_str = "{}/*asol1.fits".format(analysis_dir)
    pcad_files = io.get_filename_matching(search_str)
    pcad_list_string = "\n".join(pcad_files)
    pcad_filename = "{}/pcad_asol1.lis".format(analysis_dir)

    io.write_contents_to_file(pcad_list_string, pcad_filename, binary=False)

    return pcad_filename


def make_response_files(cluster):
    for observation in cluster.observations:
        region_file = observation.response_file_region_covering_ccds
        print("Checking for response region file (region file covering at least a piece of all ACIS-I CCDs) for {}".format(observation.id))
        if (not io.file_exists(region_file)) or (io.file_size(region_file) == 0):
            print("Region file {} does not exist.".format(region_file))
            print("When DS9 opens, draw a small circle that covers a piece of each ACIS-I chip (~20 pixels) and save it as:\n" \
                  "{}".format(region_file))
            print("Opening SAO DS9")
            io.write_contents_to_file("", region_file, False)
            ds9_arguments = "ds9 -regions system physical -regions shape circle -regions format ciao -zoom 0.5 " \
                            "-bin factor 4 {clean_obs}".format(clean_obs=observation.clean)
            subprocess.run([ds9_arguments], shell=True)
        print('Creating global response file.')
        create_global_response_file_for(observation)


def make_mask_file(observation):
    from astropy.io import fits
    print("Creating an image mask for {}.".format(observation.id))

    original_fits_filename = observation.acisI_comb_img

    mask = fits.open(original_fits_filename)

    print("{} shape: {}".format(original_fits_filename, mask[0].shape))
    mask[0].data = np.ones_like(mask[0].data)

    mask_filename = observation.temp_acis_comb_mask_filename

    mask.writeto(mask_filename, overwrite=True)

    rt.dmcopy.punlearn()
    # infile = "{mask_filename}[sky=region({fov_file})][opt full]".format( # for ACIS-I & ACIS-S
    infile = "{mask_filename}[sky=region({fov_file}[ccd_id=0:3])][opt full]".format(  # for ACIS-I
        mask_filename=mask_filename,
        fov_file=observation.fov_file
    )
    outfile = observation.acisI_combined_mask
    clobber = True

    rt.dmcopy(infile=infile, outfile=outfile, clobber=clobber)

    print("Image mask created for {obsid} and saved as {filename}".format(
        obsid=observation.id, filename=outfile
    ))

    io.delete(observation.temp_acis_comb_mask_filename)


def make_cumulative_mask_file(cluster, observation):
    from astropy.io import fits
    cumulative_mask_filename = cluster.combined_mask

    current_obs_mask_filename = observation.acisI_combined_mask

    if not io.file_exists(cumulative_mask_filename):
        print("Cumulative mask file not found. Creating it.")
        cumulative_mask = fits.open(current_obs_mask_filename)
        cumulative_mask.writeto(cumulative_mask_filename)
    else:
        current_mask = fits.open(current_obs_mask_filename)
        cumulative_mask = fits.open(cumulative_mask_filename)

        print("Cumulative mask {} shape:{}".format(cumulative_mask_filename,
                                                   cumulative_mask[0].shape))
        print("current mask {} shape:{}".format(current_obs_mask_filename,
                                                   current_mask[0].shape))

        current_mask[0].data = current_mask[0].data + cumulative_mask[0].data

        current_mask[0].data[np.where(current_mask[0].data > 1)] = 1
        current_mask.writeto(cumulative_mask_filename, overwrite=True)


def make_acisI_and_back_for(observation, cluster):
    from astropy.io import fits

    rt.dmcopy.punlearn()
    rt.dmcopy(
        infile="{clean_file}[sky=region({mask})]".format(
            clean_file=observation.clean, mask=cluster.master_crop_file),
        outfile=cluster.temp_acisI_comb,
        clobber=True
    )

    shp = fits.open(cluster.temp_acisI_comb)[0].shape
    print(observation.clean)
    print("{} shape {}".format(cluster.temp_acisI_comb,
                               shp))

    rt.dmcopy.punlearn()
    rt.dmcopy(
        infile="{temp_acisI_combined}[bin sky=4][energy=700:8000]".format(
            temp_acisI_combined=cluster.temp_acisI_comb),
        outfile=observation.acisI_comb_img,
        clobber=True
    )

    shp = fits.open(observation.acisI_comb_img)[0].shape

    print("{} shape {}".format(observation.acisI_comb_img,
                               shp))

    rt.dmcopy.punlearn()
    rt.dmcopy(
        infile="{back_file}[sky=region({mask})]".format(
            back_file=observation.back,
            mask=cluster.master_crop_file),
        outfile=cluster.temp_backI_comb,
        clobber=True
    )

    rt.dmcopy.punlearn()
    rt.dmcopy(
        infile="{temp_backI_combined}[bin sky=4][energy=700:8000]".format(temp_backI_combined=cluster.temp_backI_comb),
        outfile=observation.backI_comb_img,
        clobber=True
    )

    io.delete(cluster.temp_acisI_comb)
    io.delete(cluster.temp_backI_comb)


def run_ds9_for_master_crop(cluster):
    print("Need to create a box region containing all parts of the image you want included.")
    print("Save this file as {master_crop}.".format(master_crop=cluster.master_crop_file))
    ds9_arguments = "ds9 -regions system physical -regions shape circle -regions format ciao -zoom 0.5 " \
                    "-bin factor 4 {cluster_dir}/{name}_broad_flux.img".format(cluster_dir=cluster.directory,
                                                                              name=cluster.name)
    subprocess.run([ds9_arguments], shell=True)


def stage_4(cluster: cluster.ClusterObj):
    from astropy.io import fits

    combined_dir = cluster.combined_directory

    io.make_directory(combined_dir)

    while not io.file_exists(cluster.master_crop_file):
        print("Master crop file not found")
        run_ds9_for_master_crop(cluster)

    # the contents of this for loop should be refactored/replaced with the make_acisI_and_back function
    for observation in cluster.observations:
        infile = "{}[sky=region({})]".format(observation.clean, cluster.master_crop_file)
        outfile = cluster.temp_acisI_comb
        clobber = True

        rt.dmcopy.punlearn()
        rt.dmcopy(infile=infile, outfile=outfile, clobber=clobber)

        print("{} shape: {}".format(outfile, fits.open(outfile)[0].shape))

        infile = "{}[bin sky=4][energy=700:8000]".format(cluster.temp_acisI_comb)
        outfile = observation.acisI_comb_img
        clobber = True

        print("ObsID: {}\t- Extracting just 0.7keV - 8keV.".format(observation.id))
        rt.dmcopy.punlearn()
        rt.dmcopy(infile=infile, outfile=outfile, clobber=clobber)

        # background
        infile = "{}[sky=region({})]".format(observation.back, cluster.master_crop_file)
        outfile = cluster.temp_backI_comb
        clobber = True

        rt.dmcopy.punlearn()
        rt.dmcopy(infile=infile, outfile=outfile, clobber=clobber)

        infile = "{}[bin sky=4][energy=700:8000]".format(cluster.temp_backI_comb)
        outfile = observation.backI_comb_img
        clobber = True

        rt.dmcopy.punlearn()
        rt.dmcopy(infile=infile, outfile=outfile, clobber=clobber)

        io.delete(cluster.temp_acisI_comb)
        io.delete(cluster.temp_backI_comb)

        make_mask_file(observation)
        make_cumulative_mask_file(cluster, observation)

    create_combined_images(cluster)
    make_nosrc_cropped_xray_sb(cluster)


def create_combined_images(cluster):
    from astropy.io import fits
    print("Combining images")
    mask = fits.open("{combined_dir}/acisI_comb_mask.fits".format(
        combined_dir=cluster.combined_directory
    ))

    counts_image = np.zeros(mask[0].data.shape)
    back_rescale = np.zeros(mask[0].data.shape)

    #t_obs = t_back = 0.0

    good_crop = False
    while not good_crop:
        completed_obs = 0
        for obsid in cluster.observation_ids:
            print("Working on observation id {obsid}.".format(obsid=obsid))

            obs_img = fits.open("{combined_dir}/acisI_comb_img-{obsid}.fits".format(
                combined_dir=cluster.combined_directory,
                obsid=obsid))

            print("obs_img = {combined_dir}/acisI_comb_img-{obsid}.fits".format(combined_dir=cluster.combined_directory,
                                                                                obsid=obsid))
            print("Counts_image shape = {}".format(counts_image.shape))
            print("obs_img.shape = {}".format(obs_img[0].shape))

            if counts_image.shape != obs_img[0].data.shape:
                print("Padding the observation in the periphery to match dimensions.")
                counts_image, obs_img[0].data = do.make_sizes_match(counts_image, obs_img[0].data)

                #
                # # make use of the make_sizes_match()
                # print(
                #     'The shapes don\'t match. Remake the {master_crop} in DS9 and rerun this step of the pypeline.'.format(
                #         master_crop=cluster.master_crop_file))
                # # raise
                # run_ds9_for_master_crop(cluster)
                # break

            counts_image += obs_img[0].data

            t_obs = obs_img[0].header['EXPOSURE']

            print("Type of t_obs is {}".format(type(t_obs)))

            back_img = fits.open("{combined_dir}/backI_comb_img-{obsid}.fits".format(
                combined_dir=cluster.combined_directory,
                obsid=obsid
            ))

            t_back = back_img[0].header['EXPOSURE']

            print("Type of t_back is {}".format(type(t_back)))
            print("Type of back_img[0].data = {}".format(back_img[0].data.dtype))
            back_rescale += (t_obs / t_back) * (back_img[0].data.astype(float))
            completed_obs += 1

        if completed_obs == len(cluster.observation_ids):
            good_crop = True


    signal = counts_image - back_rescale

    obs_img[0].data = signal
    obs_img.writeto(cluster.combined_signal, overwrite=True)

    obs_img[0].data = counts_image
    obs_img.writeto(cluster.counts_image, overwrite=True)

    obs_img[0].data = back_rescale
    obs_img.writeto(cluster.back_rescale, overwrite=True)

    print("Images combined!")


def extract_spec(observation, region_number):
    dtime = observation.effective_data_time_for_region(region_number)
    btime = observation.effective_background_time_for_region(region_number)

    observation.write_temp_region(region_number)
    region_file = observation.temp_region_filename(region_number)

    infile = "{clean}[sky=region({region_file})][bin pi]".format(
        clean=observation.sc_clean,
        region_file=region_file
    )

    outfile = io.get_path(
        "{super_comp_dir}/{obsid}_{region_number}.pi".format(
            super_comp_dir=observation.cluster.super_comp_dir,
            obsid=observation.id,
            region_number=region_number
        ))

    rt.dmextract(infile=infile, outfile=outfile, clobber=True)

    infile = "{back}[sky=region({region_file})][bin pi]".format(
        back=observation.sc_back,
        region_file=region_file
    )

    outfile = io.get_path(
        "{super_comp_dir}/{obsid}_back_{region_number}.pi".format(
            super_comp_dir=observation.cluster.super_comp_dir,
            obsid=observation.id,
            region_number=region_number
        ))

    rt.dmextract(infile=infile, outfile=outfile, clobber=True)

    data_pi = "{super_comp_dir}/{obsid}_{region_number}.pi".format(
        super_comp_dir=observation.cluster.super_comp_dir,
        obsid=observation.id,
        region_number=region_number
    )

    back_pi = "{super_comp_dir}/{obsid}_back_{region_number}.pi".format(
        super_comp_dir=observation.cluster.super_comp_dir,
        obsid=observation.id,
        region_number=region_number
    )

    warf = "'{super_comp_dir}/{name}_{obsid}.arf'".format(
        super_comp_dir=observation.cluster.super_comp_dir,
        name=observation.cluster.name,
        obsid=observation.id
    )

    wrmf = "'{super_comp_dir}/{name}_{obsid}.rmf'".format(
        super_comp_dir=observation.cluster.super_comp_dir,
        name=observation.cluster.name,
        obsid=observation.id
    )

    # Put this background file into the 'grouped' data file for the region

    #rt.dmhedit(infile=data_pi, filelist="", operation="add", key="BACKFILE", value=back_pi)

    rt.dmhedit(infile=data_pi, filelist="", operation="add", key="EXPOSURE", value=dtime)
    rt.dmhedit(infile=data_pi, filelist="", operation="add", key="RESPFILE", value=wrmf)
    rt.dmhedit(infile=data_pi, filelist="", operation="add", key="ANCRFILE", value=warf)
    rt.dmhedit(infile=data_pi, filelist="", operation="add", key="BACKFILE", value=back_pi)
    rt.dmhedit(infile=back_pi, filelist="", operation="add", key="EXPOSURE", value=btime)

    io.append_to_file(observation.cluster.spec_lis(region_number), "{}\n".format(data_pi))
    io.delete(observation.temp_region_filename(region_number))

    return data_pi, back_pi


def spec_extract(observation, region_file, region_num, min_counts):
    infile = "{data_clean}[sky=region({region_file})]".format(
        data_clean=observation.cluster.acisI_clean_obs(observation.id),
        region_file=region_file
    )

    outroot = "{outdir}/acisI_region_{obsid}_{region_num}".format(
        outdir=observation.cluster.super_comp_dir,
        region_num=region_num,
        obsid=observation.id
    )

    print("Starting specextract on {}".format(infile))

    rt.specextract(infile=infile,
                   outroot=outroot,
                   weight='yes',
                   correct='no',
                   asp='@{}'.format(observation.pcad_asol),
                   combine='no',
                   mskfile=observation.acis_mask_sc,
                   #                   bkgfile=observation.back,
                   bkgresp="no",
                   badpixfile=observation.bad_pixel_file,
                   binspec=1,
                   clobber=True
                   )
    io.append_to_file(observation.cluster.spec_lis(region_num), "{}.pi\n".format(outroot))


def get_keyword_value(filename, keyword):
    value = rt.dmkeypar(infile=filename, keyword=keyword, echo=True)
    # print("{infile}['{keyword}'] = {value}".format(
    #     infile=filename,
    #     keyword=keyword,
    #     value=value
    # ))
    return value


def get_exposure(filename):
    return get_keyword_value(filename, "EXPOSURE")


def run_stage_1(cluster):
    download_data(cluster)
    merge_observations(cluster)


def finish_stage_1(cluster: cluster.ClusterObj):
    print_stage_2_prep(cluster)


def print_stage_2_prep(cluster: cluster.ClusterObj):
    prep_msg = """Data downloaded and the observations are merged into a surface brightness map {sb_map_filename}. 
    Now it is time to filter out point sources and high energy flares. To do so, first open the surface brightness
    map and create regions around sources you want excluded from the data analysis. These are typically foreground
    point sources one does not want to consider when analyzing the cluster. Save these regions as a DS9 region file
    named {sources_file}. 

    Additionally, you need to create a region file containing any regions you wanted excluded from the deflaring process.
    This would include areas such as the peak of cluster emission as these regions may contain high energy events we want
    to consider in this analysis. Save this region file as {exclude_file}. 

    After both files are saved, you can continue ClusterPyXT on {cluster_name}""".format(
        sb_map_filename=cluster.xray_surface_brightness_filename,
        sources_file=cluster.sources_file,
        exclude_file=cluster.exclude_file,
        cluster_name=cluster.name
    )

    print(prep_msg)


def check_for_required_stage_2_files(cluster: cluster.ClusterObj):
    if io.file_exists(cluster.sources_file) and io.file_exists(cluster.exclude_file):
        return True
    else:
        io.print_red("Error: Missing {sources} and/or {exclude}".format(
            sources=cluster.sources_file,
            exclude=cluster.exclude_file
        ))
        print_stage_2_prep(cluster)

        sys.exit(ClusterPyError.sources_or_exclude_not_found)


def run_stage_2(cluster):
    print("Starting Stage 2: {}".format(cluster.name))
    check_for_required_stage_2_files(cluster)
    sources_and_light_curves(cluster)
    make_nosrc_xray_sb(cluster)
    lightcurves_with_exclusion(cluster)

    return


def finish_stage_2(cluster: cluster.ClusterObj):
    finish_str = """Stage 2 complete -  Point sources removed -> {xray_sb_nosrc}.
                                        High energy events filtered.""".format(
        xray_sb_nosrc=cluster.xray_surface_brightness_nosrc_filename
    )

    print(finish_str)
    print_stage_3_prep(cluster)


def print_stage_3_prep(cluster: cluster.ClusterObj):
    observation = cluster.observations[0]
    prep_str = """Next is stage 3. This stage extracts the RMF and ARF files. Before continuing the pipeline
    on {cluster_name}, you need to create a region file for each observation. Each observation
    will need its own region file named acisI_region_0.reg and saved in the respective analysis
    directory (e.g. {region_file}).
    
    To create this file, open the respective acisI_clean.fits file (e.g. {acisI_clean}) and draw
    a small circle region containing some of each of the ACIS-I CCD's. This region does not need
    to contain ALL of the chips, just a piece of each. It can be ~20 pixels (bigger circle=longer
    runtime). 
    
    After the region files for each observation are created, continue running ClusterPyXT on {cluster_name}""".format(
        xray_sb_nosrc=cluster.xray_surface_brightness_nosrc_filename,
        cluster_name=cluster.name,
        region_file=observation.response_file_region_covering_ccds,
        acisI_clean=observation.clean
    )

    print(prep_str)


def run_stage_3(cluster: cluster.ClusterObj):
    make_response_files(cluster)


def finish_stage_3(cluster: cluster.ClusterObj):
    finish_str = """"""

    print(finish_str)
    print_stage_4_prep(cluster)


def print_stage_4_prep(cluster: cluster.ClusterObj):
    prep_str = """Now you need to create a region file enclosing the region you would like to crop
    the final analysis to. To do so, open the surface brightness file {xray_sb_file}
    and create a box region containing all parts of the image you want included in the analysis. 
    
    Save this file as: {master_crop}
    
    After this region file is created, continue running ClusterPyXT on {cluster_name}.
    
    Note: Due to processing complexities, during this stage you may encounter an error
     where two observations have slightly different dimensions (usually ~1) and the pipeline cannot
     combine them. This is due to the region splitting pixels and in some observations that pixel may
     be counted where in others it is not. If this happens, draw a new crop region, save it, and re-run.""".format(
        xray_sb_file=cluster.xray_surface_brightness_nosrc_filename,
        master_crop=cluster.master_crop_file,
        cluster_name=cluster.name
    )

    print(prep_str)


def run_stage_4(cluster: cluster.ClusterObj):
    stage_4(cluster)


def finish_stage_4(cluster: cluster.ClusterObj):
    finish_str = """Data filtered and cropped."""
    print(finish_str)

    print_stage_5_prep(cluster)


def print_stage_5_prep(cluster: cluster.ClusterObj):
    prep_str = """You are now ready for Stage 5. This stage only requires all previous stages to be completed.
    Stage 5 calculates the adaptive circular bins, generates the scale map, and calculates exposure corrections.
    It can take a long time (~10s of hours).

    After stage 5 is complete, you are ready for spectral fitting.

    Please continue running ClusterPyXT on {cluster_name}.""".format(cluster_name=cluster.name)

    print(prep_str)


def run_stage_5(cluster: cluster.ClusterObj):
    acb.fitting_preparation(cluster)


def finish_stage_5(cluster: cluster.ClusterObj):
    finish_str = """Scale map created, adaptive circular bins generated, and various other files generated needed 
    to correct exposures."""

    print(finish_str)
<<<<<<< HEAD
    print_stage_spectral_fits_prep(cluster)


def print_stage_spectral_fits_prep(cluster: cluster.ClusterObj):
    prep_str = """Now ready for spectral fitting. This can be offloaded to a remote machine if necessary.
    If offloading, copy the cluster configuration file, {cluster_config},
    and the acb directory to the remote machine. Update the configuration file to reflect the appropriate
    path of your data.
    
    Next, with CIAO running, simply run:
    
        python spectral.py --parallel --resolution 1 --cluster_config_file /path/to/cluster/A115/A115_pypeline_config.ini
    
    The resolution parameter can be set to either 1 - low resolution, 2 - medium resolution, or 3 - high resolution.
    If the parallel flag indicates to run in parallel. If the number of cpus is not set (--num_cpus), ClusterPyXT uses
    the total number of cores on your machine. 
    
    If you must restart the fitting for any reason, simply add the --continue flag in order to not redo any of the fits.""".format(
        cluster_config=cluster.configuration_filename
    )
    print(prep_str)


def run_stage_spectral_fits(cluster: cluster.ClusterObj):
    print("Not implemented yet. Complete spectral fits by running:"
          "python spectral.py --parallel --resolution 1 --cluster_config_file /path/to/cluster/A115/A115_pypeline_config.ini")



def finish_stage_spectral_fits(cluster: cluster.ClusterObj):
    print_stage_tmap_prep(cluster)
    pass
=======
    print_stage_tmap_prep(cluster)
>>>>>>> 99d7c3c1


def print_stage_tmap_prep(cluster: cluster.ClusterObj):
    prep_str = """Now ready for spectral fitting. 
    
    If offloaded, copy the spectral fits file, {spectral_fits},
    back to the local machine. 
    
    Next, run 
        
        python acb.py --temperature_map --resolution 2 --cluster_config_file /path/to/cluster/A115/A115_pypeline_config.ini
    
    This will create the temperature map and allow for the creation of the pressure maps.""".format(
        spectral_fits=cluster.spec_fits_file
    )

    print(prep_str)


def run_stage_tmap(cluster: cluster.ClusterObj):
    pass


def finish_stage_tmap(cluster: cluster.ClusterObj):
    pass


def start_from_last(cluster: cluster.ClusterObj):
    print("Continuing {}".format(cluster.name))

    last_stage_completed = int(cluster.last_step_completed)

    print("Last step completed: {}".format(last_stage_completed))

    if last_stage_completed == Stage.zero:
        run_stage_1(cluster)
        cluster.last_step_completed = Stage.one.value
        finish_stage_1(cluster)
        return

    elif last_stage_completed == Stage.one:
        run_stage_2(cluster)
        cluster.last_step_completed = Stage.two.value
        finish_stage_2(cluster)
        return

    elif last_stage_completed == Stage.two:
        run_stage_3(cluster)
        cluster.last_step_completed = Stage.three.value
        finish_stage_3(cluster)
        return

    elif last_stage_completed == Stage.three:
        run_stage_4(cluster)
        cluster.last_step_completed = Stage.four.value
        finish_stage_4(cluster)
        return

    elif last_stage_completed == Stage.four:
        run_stage_5(cluster)
        cluster.last_step_completed = Stage.five.value
        finish_stage_5(cluster)
        return

    elif last_stage_completed == Stage.five:
        print_stage_tmap_prep(cluster)
        ### To be implemented
        # run_stage_tmap(cluster)
        # cluster.last_step_completed = Stage.tmap.value
        # finish_stage_tmap(cluster)
        return

    else:
        print("Error loading configuration file.")

    return


def initialize_cluster(name="", obsids=None, abundance=0.3, redshift=0.0, nH=0.0):
    if obsids is None:
        obsids = []

    clstr = cluster.ClusterObj(name=name, observation_ids=obsids, abundance=abundance,
                               redshift=redshift, hydrogen_column_density=nH,
                               data_directory=config.data_directory())
    print('Making initial cluster directory: {}'.format(clstr.directory))
    io.make_directory(clstr.directory)
    io.make_initial_directories(clstr)
    #run_stage_1(clstr)


def automated_cluster_init(batch_file):
    print("Automated cluster initialization using: {batch_file}".format(batch_file=batch_file))
    data_directory = config.data_directory()
    csv_clusters = io.get_cluster_info_from_csv(batch_file)
    for clstr in csv_clusters:
        cluster_obj = cluster.ClusterObj(name=clstr['name'],
                                         observation_ids=clstr['obsids'],
                                         data_directory=data_directory,
                                         abundance=clstr['abundance'],
                                         redshift=clstr['redshift'],
                                         hydrogen_column_density=clstr['hydrogen_column_density']
                                         )

        io.make_directory(cluster_obj.directory)
        cluster_obj.write_cluster_data()
        io.make_initial_directories(cluster_obj)


def copy_image_excluding_region(image_file, sources_file, output_file, overwrite=False):
    infile = "{file}[exclude sky=region({sources})]".format(
        file=image_file,
        sources=sources_file
    )
    outfile = output_file
    copy_image(infile, outfile, overwrite=overwrite)


def copy_image(infile, outfile, overwrite=False):
    rt.dmcopy.punlearn()
    rt.dmcopy(infile=infile, outfile=outfile, clobber=overwrite)


def copy_image_cropping_region(image_file, crop_region, output_file, overwrite=False):
    infile = "{file}[sky=region({crop_region})]".format(
        file=image_file,
        crop_region=crop_region
    )
    outfile = output_file
    copy_image(infile, outfile, overwrite=overwrite)


def make_cropped_xray_sb_image(clstr: cluster.ClusterObj):
    infile = "{file}[sky=region({master_crop})]".format(
        file=clstr.xray_surface_brightness_filename,
        master_crop=clstr.master_crop_file
    )
    outfile = clstr.xray_surface_brightness_cropped_filename
    copy_image(infile, outfile, overwrite=True)


def remove_sources_from_cropped_xray_surface_brightness(clstr: cluster.ClusterObj):
    copy_image_excluding_region(image_file=clstr.xray_surface_brightness_cropped_filename,
                                sources_file=clstr.sources_file,
                                output_file=clstr.xray_surface_brightness_nosrc_cropped_filename,
                                overwrite=True)


def make_nosrc_xray_sb(clstr: cluster.ClusterObj):
    copy_image_excluding_region(image_file=clstr.xray_surface_brightness_filename,
                                sources_file=clstr.sources_file,
                                output_file=clstr.xray_surface_brightness_nosrc_filename,
                                overwrite=True)


def make_nosrc_cropped_xray_sb(clstr: cluster.ClusterObj):
    make_cropped_xray_sb_image(clstr)
    remove_sources_from_cropped_xray_surface_brightness(clstr)
<|MERGE_RESOLUTION|>--- conflicted
+++ resolved
@@ -1218,7 +1218,6 @@
     to correct exposures."""
 
     print(finish_str)
-<<<<<<< HEAD
     print_stage_spectral_fits_prep(cluster)
 
 
@@ -1246,14 +1245,9 @@
     print("Not implemented yet. Complete spectral fits by running:"
           "python spectral.py --parallel --resolution 1 --cluster_config_file /path/to/cluster/A115/A115_pypeline_config.ini")
 
-
-
+    
 def finish_stage_spectral_fits(cluster: cluster.ClusterObj):
     print_stage_tmap_prep(cluster)
-    pass
-=======
-    print_stage_tmap_prep(cluster)
->>>>>>> 99d7c3c1
 
 
 def print_stage_tmap_prep(cluster: cluster.ClusterObj):
